--- conflicted
+++ resolved
@@ -80,12 +80,6 @@
   vcs: git
 - package: github.com/abbot/go-http-auth
 - package: github.com/NYTimes/gziphandler
-<<<<<<< HEAD
-  version: ^v1002.0.0
-  repo: https://github.com/containous/gziphandler.git
-  vcs: git
-=======
->>>>>>> f9225c54
 - package: github.com/docker/leadership
 - package: github.com/satori/go.uuid
   version: ^1.1.0
