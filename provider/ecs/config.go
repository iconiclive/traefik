--- conflicted
+++ resolved
@@ -18,23 +18,7 @@
 )
 
 // buildConfiguration fills the config template with the given instances
-<<<<<<< HEAD
 func (p *Provider) buildConfiguration(instances []ecsInstance) (*types.Configuration, error) {
-	services := make(map[string][]ecsInstance)
-	for _, instance := range instances {
-		backendName := getBackendName(instance)
-		if p.filterInstance(instance) {
-			if serviceInstances, ok := services[backendName]; ok {
-				services[backendName] = append(serviceInstances, instance)
-			} else {
-				services[backendName] = []ecsInstance{instance}
-			}
-		}
-	}
-
-=======
-func (p *Provider) buildConfigurationV2(instances []ecsInstance) (*types.Configuration, error) {
->>>>>>> 56488d43
 	var ecsFuncMap = template.FuncMap{
 		// Backend functions
 		"getHost":           getHost,
@@ -200,7 +184,6 @@
 
 	return fun.Filter(func(i ecsInstance) bool {
 		backendName := getBackendName(i)
-
 		if len(i.SegmentName) > 0 {
 			backendName = backendName + "-" + i.SegmentName
 		}
