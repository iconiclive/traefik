<<<<<<< HEAD
[backends]
{{range $backend := List .Prefix "/backends/" }}
  {{ $backendName := Last $backend }}
=======
{{$frontends := List .Prefix "/frontends/" }}
{{$backends :=  List .Prefix "/backends/"}}
{{$tls := List .Prefix "/tls/"}}

[backends]{{range $backends}}
{{$backend := .}}
{{$backendName := Last $backend}}
{{$servers := ListServers $backend }}

{{$circuitBreaker := Get "" . "/circuitbreaker/" "expression"}}
{{with $circuitBreaker}}
[backends."{{$backendName}}".circuitBreaker]
    expression = "{{$circuitBreaker}}"
{{end}}
>>>>>>> 4afb3977

  {{ $circuitBreaker := getCircuitBreaker $backend }}
  {{if $circuitBreaker }}
  [backends."{{ $backendName }}".circuitBreaker]
    expression = "{{ $circuitBreaker.Expression }}"
  {{end}}

  {{ $loadBalancer := getLoadBalancer $backend }}
  {{if $loadBalancer }}
    [backends."{{ $backendName }}".loadBalancer]
      method = "{{ $loadBalancer.Method }}"
      sticky = {{ $loadBalancer.Sticky }}
      {{if $loadBalancer.Stickiness }}
      [backends."{{ $backendName }}".loadBalancer.stickiness]
        cookieName = "{{ $loadBalancer.Stickiness.CookieName }}"
      {{end}}
  {{end}}

  {{ $maxConn := getMaxConn $backend }}
  {{if $maxConn }}
  [backends."{{ $backendName }}".maxConn]
    extractorFunc = "{{ $maxConn.ExtractorFunc }}"
    amount = {{ $maxConn.Amount }}
  {{end}}

  {{ $healthCheck := getHealthCheck $backend }}
  {{if $healthCheck }}
  [backends.{{ $backendName }}.healthCheck]
    path = "{{ $healthCheck.Path }}"
    port = {{ $healthCheck.Port }}
    interval = "{{ $healthCheck.Interval }}"
  {{end}}

  {{range $serverName, $server := getServers $backend}}
  [backends."{{ $backendName }}".servers."{{ $serverName }}"]
    url = "{{ $server.URL }}"
    weight = {{ $server.Weight }}
  {{end}}

{{end}}

[frontends]
{{range $frontend := List .Prefix "/frontends/" }}
  {{ $frontendName := Last $frontend }}

  [frontends."{{ $frontendName }}"]
    backend = "{{ getBackendName $frontend }}"
    priority = {{ getPriority $frontend }}
    passHostHeader = {{ getPassHostHeader $frontend }}
    passTLSCert = {{ getPassTLSCert $frontend }}

    entryPoints = [{{range getEntryPoints $frontend }}
      "{{.}}",
      {{end}}]

    {{ $whitelistSourceRange := getWhitelistSourceRange $frontend }}
    {{if $whitelistSourceRange }}
    whitelistSourceRange = [{{range $whitelistSourceRange }}
      "{{.}}",
      {{end}}]
    {{end}}

    basicAuth = [{{range getBasicAuth $frontend }}
      "{{.}}",
      {{end}}]

    {{ $redirect := getRedirect $frontend }}
    {{if $redirect }}
    [frontends."{{ $frontendName }}".redirect]
      entryPoint = "{{ $redirect.EntryPoint }}"
      regex = "{{ $redirect.Regex }}"
      replacement = "{{ $redirect.Replacement }}"
    {{end}}

    {{ $errorPages := getErrorPages $frontend }}
    {{if $errorPages }}
    [frontends."{{ $frontendName }}".errors]
      {{range $pageName, $page := $errorPages }}
      [frontends."{{$frontendName}}".errors.{{ $pageName }}]
        status = [{{range $page.Status }}
          "{{.}}",
          {{end}}]
        backend = "{{$page.Backend}}"
        query = "{{$page.Query}}"
      {{end}}
    {{end}}

    {{ $rateLimit := getRateLimit $frontend }}
    {{if $rateLimit }}
    [frontends."{{ $frontendName }}".rateLimit]
      extractorFunc = "{{ $rateLimit.ExtractorFunc }}"
      [frontends."{{ $frontendName }}".rateLimit.rateSet]
        {{range $limitName, $rateLimit := $rateLimit.RateSet }}
        [frontends."{{ $frontendName }}".rateLimit.rateSet.{{ $limitName }}]
          period = "{{ $rateLimit.Period }}"
          average = {{ $rateLimit.Average }}
          burst = {{ $rateLimit.Burst }}
        {{end}}
    {{end}}

    {{ $headers := getHeaders $frontend }}
    {{if $headers }}
    [frontends."{{ $frontendName }}".headers]
      SSLRedirect = {{ $headers.SSLRedirect }}
      SSLTemporaryRedirect = {{ $headers.SSLTemporaryRedirect }}
      SSLHost = "{{ $headers.SSLHost }}"
      STSSeconds = {{ $headers.STSSeconds }}
      STSIncludeSubdomains = {{ $headers.STSIncludeSubdomains }}
      STSPreload = {{ $headers.STSPreload }}
      ForceSTSHeader = {{ $headers.ForceSTSHeader }}
      FrameDeny = {{ $headers.FrameDeny }}
      CustomFrameOptionsValue = "{{ $headers.CustomFrameOptionsValue }}"
      ContentTypeNosniff = {{ $headers.ContentTypeNosniff }}
      BrowserXSSFilter = {{ $headers.BrowserXSSFilter }}
      ContentSecurityPolicy = "{{ $headers.ContentSecurityPolicy }}"
      PublicKey = "{{ $headers.PublicKey }}"
      ReferrerPolicy = "{{ $headers.ReferrerPolicy }}"
      IsDevelopment = {{ $headers.IsDevelopment }}

      {{if $headers.AllowedHosts }}
      AllowedHosts = [{{range $headers.AllowedHosts }}
        "{{.}}",
        {{end}}]
      {{end}}

      {{if $headers.HostsProxyHeaders }}
      HostsProxyHeaders = [{{range $headers.HostsProxyHeaders }}
        "{{.}}",
        {{end}}]
      {{end}}

      {{if $headers.CustomRequestHeaders }}
      [frontends."{{ $frontendName }}".headers.customRequestHeaders]
        {{range $k, $v := $headers.CustomRequestHeaders }}
        {{$k}} = "{{$v}}"
        {{end}}
      {{end}}

      {{if $headers.CustomResponseHeaders }}
      [frontends."{{ $frontendName }}".headers.customResponseHeaders]
        {{range $k, $v := $headers.CustomResponseHeaders }}
        {{$k}} = "{{$v}}"
        {{end}}
      {{end}}

      {{if $headers.SSLProxyHeaders }}
      [frontends."{{ $frontendName }}".headers.SSLProxyHeaders]
        {{range $k, $v := $headers.SSLProxyHeaders}}
        {{$k}} = "{{$v}}"
        {{end}}
      {{end}}
    {{end}}

    {{range $routeName, $route := getRoutes $frontend }}
    [frontends."{{ $frontendName }}".routes."{{ $routeName }}"]
      rule = "{{ $route.Rule }}"
    {{end}}

{{end}}

<<<<<<< HEAD
{{range $tlsConfiguration := getTLSConfigurations .Prefix }}
[[tlsConfiguration]]

  entryPoints = [{{range $tlsConfiguration.EntryPoints }}
    "{{.}}",
    {{end}}]

  [tlsConfiguration.certificate]
    certFile = """{{ $tlsConfiguration.Certificate.CertFile }}"""
    keyFile = """{{ $tlsConfiguration.Certificate.KeyFile }}"""

{{end}}
=======
{{range $tls}}
{{$entryPoints := SplitGet . "/entrypoints"}}
[[tls]]
    entryPoints = [{{range $entryPoints}}
      "{{.}}",
    {{end}}]
    [tls.certificate]
        certFile = """{{Get "" . "/certificate" "/certfile"}}"""
        keyFile = """{{Get "" . "/certificate" "/keyfile"}}"""
{{end}}
>>>>>>> 4afb3977
<|MERGE_RESOLUTION|>--- conflicted
+++ resolved
@@ -1,23 +1,6 @@
-<<<<<<< HEAD
 [backends]
 {{range $backend := List .Prefix "/backends/" }}
   {{ $backendName := Last $backend }}
-=======
-{{$frontends := List .Prefix "/frontends/" }}
-{{$backends :=  List .Prefix "/backends/"}}
-{{$tls := List .Prefix "/tls/"}}
-
-[backends]{{range $backends}}
-{{$backend := .}}
-{{$backendName := Last $backend}}
-{{$servers := ListServers $backend }}
-
-{{$circuitBreaker := Get "" . "/circuitbreaker/" "expression"}}
-{{with $circuitBreaker}}
-[backends."{{$backendName}}".circuitBreaker]
-    expression = "{{$circuitBreaker}}"
-{{end}}
->>>>>>> 4afb3977
 
   {{ $circuitBreaker := getCircuitBreaker $backend }}
   {{if $circuitBreaker }}
@@ -178,28 +161,15 @@
 
 {{end}}
 
-<<<<<<< HEAD
-{{range $tlsConfiguration := getTLSConfigurations .Prefix }}
-[[tlsConfiguration]]
+{{range $tls := getTLSSection .Prefix }}
+[[tls]]
 
-  entryPoints = [{{range $tlsConfiguration.EntryPoints }}
+  entryPoints = [{{range $tls.EntryPoints }}
     "{{.}}",
     {{end}}]
 
-  [tlsConfiguration.certificate]
-    certFile = """{{ $tlsConfiguration.Certificate.CertFile }}"""
-    keyFile = """{{ $tlsConfiguration.Certificate.KeyFile }}"""
+  [tls.certificate]
+    certFile = """{{ $tls.Certificate.CertFile }}"""
+    keyFile = """{{ $tls.Certificate.KeyFile }}"""
 
-{{end}}
-=======
-{{range $tls}}
-{{$entryPoints := SplitGet . "/entrypoints"}}
-[[tls]]
-    entryPoints = [{{range $entryPoints}}
-      "{{.}}",
-    {{end}}]
-    [tls.certificate]
-        certFile = """{{Get "" . "/certificate" "/certfile"}}"""
-        keyFile = """{{Get "" . "/certificate" "/keyfile"}}"""
-{{end}}
->>>>>>> 4afb3977
+{{end}}